--- conflicted
+++ resolved
@@ -5,12 +5,9 @@
 """
 import os
 import pickle
-<<<<<<< HEAD
 import logging
 import argparse
-=======
-import sys
->>>>>>> c766a808
+
 from collections import OrderedDict
 
 import jams
@@ -18,15 +15,8 @@
 from tqdm import tqdm
 from joblib import Parallel, delayed
 
-<<<<<<< HEAD
+
 from config import ConfigFactory
-=======
-sys.path.append(os.path.dirname(os.path.abspath(__file__)))
-
-import segmentation as seg
-from config_factory import ConfigFactory
-from data import create_chord_sequence, postprocess_chords
->>>>>>> c766a808
 from search import find_similarities
 from harmseg import HarmonicPrint, NoveltyBasedHarmonicSegmentation
 from utils import get_files, get_filename, set_logger, create_dir
